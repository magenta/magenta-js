{
  "name": "@magenta/core",
  "version": "0.0.15",
  "description": "",
  "main": "es5/index.js",
  "types": "es5/index.d.ts",
  "jsdelivr": "dist/magenta.js",
  "unpkg": "dist/magenta.js",
  "dependencies": {
    "@magenta/protobuf": "^0.0.4",
    "@tensorflow/tfjs": "^0.6.1",
    "midiconvert": "^0.4.4",
    "tonal": "^1.1.3",
    "util": "^0.10.3"
  },
  "devDependencies": {
    "@types/tape": "^4.2.31",
    "browserify": "~14.4.0",
    "clang-format": "^1.0.41-c",
<<<<<<< HEAD
=======
    "fs": "^0.0.1-security",
>>>>>>> e4423fe2
    "tape": "^4.9.0",
    "ts-node": "^5.0.1",
    "tsify": "~3.0.1",
    "tslint": "^5.9.1",
    "typescript": "2.7.2"
  },
  "scripts": {
    "prepublish": "yarn lint && yarn test && yarn build && yarn bundle",
    "build": "tsc",
    "bundle": "browserify --standalone magenta src/index.ts -p [tsify] > dist/magenta.js",
    "lint": "tslint -c ../tslint.json -p . -t verbose",
    "test": "ts-node node_modules/tape/bin/tape src/**/*_test.ts",
    "proto": "pbjs -t static-module -w commonjs -o src/proto.js ../protobuf/music.proto && pbts -o src/proto.d.ts src/proto.js"
  },
  "author": "Magenta",
  "license": "Apache-2.0",
  "repository": {
    "type": "git",
    "url": "https://github.com/tensorflow/magenta-js.git"
  }
}<|MERGE_RESOLUTION|>--- conflicted
+++ resolved
@@ -17,10 +17,7 @@
     "@types/tape": "^4.2.31",
     "browserify": "~14.4.0",
     "clang-format": "^1.0.41-c",
-<<<<<<< HEAD
-=======
     "fs": "^0.0.1-security",
->>>>>>> e4423fe2
     "tape": "^4.9.0",
     "ts-node": "^5.0.1",
     "tsify": "~3.0.1",
