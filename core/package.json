{
  "name": "@magenta/core",
  "version": "0.0.17",
  "description": "",
  "main": "es5/index.js",
  "types": "es5/index.d.ts",
  "jsdelivr": "dist/magenta.js",
  "unpkg": "dist/magenta.js",
  "dependencies": {
    "@magenta/protobuf": "^0.0.4",
<<<<<<< HEAD
    "@tensorflow/tfjs-core": "^0.8.1",
    "@types/jasmine": "^2.8.6",
=======
    "@tensorflow/tfjs": "^0.9.1",
>>>>>>> a4af9597
    "midiconvert": "^0.4.4",
    "tonal": "^1.1.3",
    "util": "^0.10.3"
  },
  "devDependencies": {
    "@types/tape": "^4.2.31",
    "browserify": "~14.4.0",
    "clang-format": "^1.0.41-c",
    "fs": "^0.0.1-security",
    "tape": "^4.9.0",
    "ts-node": "^5.0.1",
    "tsify": "~3.0.1",
    "tslint": "^5.9.1",
    "typescript": "2.7.2"
  },
  "scripts": {
    "prepublish": "yarn lint && yarn test && yarn build && yarn bundle",
    "build": "tsc",
    "bundle": "browserify --standalone magenta src/index.ts -p [tsify] > dist/magenta.js",
    "lint": "tslint -c ../tslint.json -p . -t verbose",
    "test": "ts-node node_modules/tape/bin/tape src/**/*_test.ts",
    "proto": "pbjs -t static-module -w commonjs -o src/proto.js ../protobuf/music.proto && pbts -o src/proto.d.ts src/proto.js"
  },
  "author": "Magenta",
  "license": "Apache-2.0",
  "repository": {
    "type": "git",
    "url": "https://github.com/tensorflow/magenta-js.git"
  }
}<|MERGE_RESOLUTION|>--- conflicted
+++ resolved
@@ -8,12 +8,7 @@
   "unpkg": "dist/magenta.js",
   "dependencies": {
     "@magenta/protobuf": "^0.0.4",
-<<<<<<< HEAD
-    "@tensorflow/tfjs-core": "^0.8.1",
-    "@types/jasmine": "^2.8.6",
-=======
     "@tensorflow/tfjs": "^0.9.1",
->>>>>>> a4af9597
     "midiconvert": "^0.4.4",
     "tonal": "^1.1.3",
     "util": "^0.10.3"
