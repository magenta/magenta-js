--- conflicted
+++ resolved
@@ -22,12 +22,8 @@
 # sh ./generate-docs.sh <package name (music|sketch|image)>
 
 # Exit on error.
-<<<<<<< HEAD
-set -e
-=======
 set -euo pipefail
 
->>>>>>> 111f1883
 PKG_NAME=$1
 ORG_NAME="tensorflow"
 
