/**
 * @license
 * Copyright 2018 Google Inc. All Rights Reserved.
 * Licensed under the Apache License, Version 2.0 (the "License");
 * you may not use this file except in compliance with the License.
 * You may obtain a copy of the License at
 *
 * http://www.apache.org/licenses/LICENSE-2.0
 *
 * Unless required by applicable law or agreed to in writing, software
 * distributed under the License is distributed on an "AS IS" BASIS,
 * WITHOUT WARRANTIES OR CONDITIONS OF ANY KIND, either express or implied.
 * See the License for the specific language governing permissions and
 * limitations under the License.
 * =============================================================================
 */

import * as magenta from '@magenta/core';
import tf = magenta.tf;
import { isNullOrUndefined } from 'util';
import { ATTENTION_PREFIX, AttentionWrapper } from './attention';

const CELL_FORMAT = "multi_rnn_cell/cell_%d/basic_lstm_cell/";

/**
 * Main MusicRNN model class.
 *
 * A MusicRNN is an LSTM-based language model for musical notes.
 */
export class MusicRNN {
  checkpointURL: string;
  dataConverter: magenta.data.DataConverter;

  lstmCells: tf.LSTMCellFunc[];
  lstmFcB: tf.Tensor1D;
  lstmFcW: tf.Tensor2D;
  forgetBias: tf.Scalar;
  biasShapes: number[];
<<<<<<< HEAD
  attentionWrapper?: AttentionWrapper;
=======
>>>>>>> 51518d4a

  rawVars: {[varName: string]: tf.Tensor};  // Store for disposal.

  initialized: boolean;

  /**
   * `MusicRNN` constructor.
   *
   * @param checkpointURL Path to the checkpoint directory.
   * @param dataConverter A `DataConverter` object to use for converting between
   * `NoteSequence` and `Tensor` objects. If not provided, a `converter.json`
   * file must exist within the checkpoint directory specifying the type and
   * args for the correct `DataConverter`.
   */
  constructor(checkpointURL:string, dataConverter?:magenta.data.DataConverter) {
    this.checkpointURL = checkpointURL;
    this.initialized = false;
    this.rawVars = {};
    this.biasShapes = [];
    this.lstmCells = [];
    this.dataConverter = dataConverter;
  }

  /**
   * Loads variables from the checkpoint and instantiates the `Encoder` and
   * `Decoder`.
   */
  async initialize() {
    this.dispose();

    if (isNullOrUndefined(this.dataConverter)) {
      fetch(this.checkpointURL + '/converter.json')
        .then((response) => response.json())
        .then((converterSpec: magenta.data.ConverterSpec) => {
          this.dataConverter = magenta.data.converterFromSpec(converterSpec);
        });
    }

    const reader = new magenta.CheckpointLoader(this.checkpointURL);
    const vars = await reader.getAllVariables();
<<<<<<< HEAD
    const hasAttention = AttentionWrapper.isWrapped(vars);
    const rnnPrefix = hasAttention ? 'rnn/' + ATTENTION_PREFIX : 'rnn/';
=======
    const rnnPrefix = 'rnn/';
>>>>>>> 51518d4a

    this.forgetBias = tf.scalar(1.0);

    this.lstmCells.length = 0;
    this.biasShapes.length = 0;
    let l = 0;
    while (true) {
      const cellPrefix = rnnPrefix + CELL_FORMAT.replace('%d', l.toString());
      if (!(cellPrefix + 'kernel' in vars)) {
          break;
      }
      this.lstmCells.push(
        (data: tf.Tensor2D, c: tf.Tensor2D, h: tf.Tensor2D) =>
            tf.basicLSTMCell(this.forgetBias,
              vars[cellPrefix + 'kernel'] as tf.Tensor2D,
              vars[cellPrefix + 'bias'] as tf.Tensor1D, data, c, h));
      this.biasShapes.push((vars[cellPrefix + 'bias'] as tf.Tensor2D).shape[0]);
      ++l;
    }

    this.lstmFcW = vars['fully_connected/weights'] as tf.Tensor2D;
    this.lstmFcB = vars['fully_connected/biases'] as tf.Tensor1D;

    if (hasAttention) {
      this.attentionWrapper =
        new AttentionWrapper(this.lstmCells, 32, this.biasShapes[0] / 4);
      this.attentionWrapper.initialize(vars);
    }

    this.rawVars = vars;
    this.initialized = true;
  }

  dispose() {
    Object.keys(this.rawVars).forEach(name => this.rawVars[name].dispose());
    this.rawVars = {};
    if (this.forgetBias) {
      this.forgetBias.dispose();
      this.forgetBias = undefined;
    }
    this.dataConverter= undefined;
    this.initialized = false;
  }

  /**
   * Continues a provided quantized NoteSequence containing a monophonic melody.
   *
   * @param sequence The sequence to continue. Must be quantized.
   * @param steps How many steps to continue.
   * @param temperature The softmax temperature to use when sampling from the
   *   logits. Argmax is used if not provided.
   */
  async continueSequence(sequence: magenta.INoteSequence, steps: number,
      temperature?: number): Promise<magenta.INoteSequence> {
    magenta.Sequences.assertIsQuantizedSequence(sequence);

    if(!this.initialized) {
      await this.initialize();
    }

    const oh = tf.tidy(() => {
      const inputs = this.dataConverter.toTensor(sequence);
      const outputSize:number = inputs.shape[1];
<<<<<<< HEAD
      const samples = this.attentionWrapper ?
        this.sampleRnnWithAttention(inputs, steps, temperature) :
        this.sampleRnn(inputs, steps, temperature);
=======
      const samples = this.sampleRnn(inputs, steps, temperature);
>>>>>>> 51518d4a
      return tf.stack(samples).as2D(samples.length, outputSize);
    });

    const result = this.dataConverter.toNoteSequence(await oh);
    oh.dispose();
    return result;
  }

  private sampleRnn(inputs: tf.Tensor2D, steps: number, temperature: number) {
    const length:number = inputs.shape[0];
    const outputSize:number = inputs.shape[1];

    let c: tf.Tensor2D[] = [];
    let h: tf.Tensor2D[] = [];
    for (let i = 0; i < this.biasShapes.length; i++) {
      c.push(tf.zeros([1, this.biasShapes[i] / 4]));
      h.push(tf.zeros([1, this.biasShapes[i] / 4]));
    }

    // Initialize with input.
    const samples: tf.Tensor1D[] = [];
    for (let i = 0; i < length + steps; i++) {
      let nextInput: tf.Tensor2D;
      if (i < length) {
        nextInput = inputs.slice([i, 0], [1, outputSize]).as2D(1, outputSize);
      } else {
        const logits = h[h.length - 1].matMul(this.lstmFcW).add(this.lstmFcB);
        const sampledOutput = (
          temperature ?
          tf.multinomial(tf.softmax(logits.div(tf.scalar(temperature))), 1)
            .as1D():
          logits.argMax(1).as1D());
        nextInput = tf.oneHot(sampledOutput, outputSize).toFloat();
        // Save samples as bool to reduce data sync time.
          samples.push(nextInput.as1D().toBool());
      }
      [c, h] = tf.multiRNNCell(this.lstmCells, nextInput, c, h);
    }
    return samples;
  }

<<<<<<< HEAD
  private sampleRnnWithAttention(inputs: tf.Tensor2D,
                                 steps: number,
                                 temperature: number) {
    const length:number = inputs.shape[0];
    const outputSize:number = inputs.shape[1];

    let c: tf.Tensor2D[] = [];
    let h: tf.Tensor2D[] = [];
    for (let i = 0; i < this.biasShapes.length; i++) {
      c.push(tf.zeros([1, this.biasShapes[i] / 4]));
      h.push(tf.zeros([1, this.biasShapes[i] / 4]));
    }
    const numCounterBits = 6;

    let attentionState = this.attentionWrapper.initState();
    let lastOutput: tf.Tensor2D;

    // Initialize with input.
    const samples: tf.Tensor1D[] = [];
    for (let i = 0; i < length + steps; i++) {
      let nextInput: tf.Tensor2D;
      if (i < length) {
        nextInput = inputs.slice([i, 0], [1, outputSize]).as2D(1, outputSize);
      } else {
        const logits = lastOutput.matMul(this.lstmFcW).add(this.lstmFcB);
        const sampledOutput = (
          temperature ?
          tf.multinomial(logits.div(tf.scalar(temperature)), 1).as1D():
          logits.argMax(1).as1D());
        nextInput = tf.oneHot(sampledOutput, outputSize).toFloat();
        // Save samples as bool to reduce data sync time.
        samples.push(nextInput.as1D().toBool());
      }

      const binaryCounts = tf.buffer([1, numCounterBits]);
      for (let bit = 0; bit < numCounterBits; bit++) {
        const counterValue = Math.floor((i + 1) / 2 ** bit) % 2 ? 1.0 : -1.0;
        binaryCounts.set(counterValue, 0, bit);
      }
      nextInput = nextInput.concat(binaryCounts.toTensor(), 1) as tf.Tensor2D;

      const wrapperOutput =
        this.attentionWrapper.call(nextInput, c, h, attentionState);
      lastOutput = wrapperOutput.output;
      c = wrapperOutput.c;
      h = wrapperOutput.h;
      attentionState = wrapperOutput.attentionState;
    }
    return samples;
  }

=======
>>>>>>> 51518d4a
}<|MERGE_RESOLUTION|>--- conflicted
+++ resolved
@@ -36,12 +36,9 @@
   lstmFcW: tf.Tensor2D;
   forgetBias: tf.Scalar;
   biasShapes: number[];
-<<<<<<< HEAD
   attentionWrapper?: AttentionWrapper;
-=======
->>>>>>> 51518d4a
-
-  rawVars: {[varName: string]: tf.Tensor};  // Store for disposal.
+
+  rawVars: { [varName: string]: tf.Tensor };  // Store for disposal.
 
   initialized: boolean;
 
@@ -54,7 +51,7 @@
    * file must exist within the checkpoint directory specifying the type and
    * args for the correct `DataConverter`.
    */
-  constructor(checkpointURL:string, dataConverter?:magenta.data.DataConverter) {
+  constructor(checkpointURL: string, dataConverter?: magenta.data.DataConverter) {
     this.checkpointURL = checkpointURL;
     this.initialized = false;
     this.rawVars = {};
@@ -80,12 +77,8 @@
 
     const reader = new magenta.CheckpointLoader(this.checkpointURL);
     const vars = await reader.getAllVariables();
-<<<<<<< HEAD
     const hasAttention = AttentionWrapper.isWrapped(vars);
     const rnnPrefix = hasAttention ? 'rnn/' + ATTENTION_PREFIX : 'rnn/';
-=======
-    const rnnPrefix = 'rnn/';
->>>>>>> 51518d4a
 
     this.forgetBias = tf.scalar(1.0);
 
@@ -95,13 +88,13 @@
     while (true) {
       const cellPrefix = rnnPrefix + CELL_FORMAT.replace('%d', l.toString());
       if (!(cellPrefix + 'kernel' in vars)) {
-          break;
+        break;
       }
       this.lstmCells.push(
         (data: tf.Tensor2D, c: tf.Tensor2D, h: tf.Tensor2D) =>
-            tf.basicLSTMCell(this.forgetBias,
-              vars[cellPrefix + 'kernel'] as tf.Tensor2D,
-              vars[cellPrefix + 'bias'] as tf.Tensor1D, data, c, h));
+          tf.basicLSTMCell(this.forgetBias,
+            vars[cellPrefix + 'kernel'] as tf.Tensor2D,
+            vars[cellPrefix + 'bias'] as tf.Tensor1D, data, c, h));
       this.biasShapes.push((vars[cellPrefix + 'bias'] as tf.Tensor2D).shape[0]);
       ++l;
     }
@@ -126,7 +119,7 @@
       this.forgetBias.dispose();
       this.forgetBias = undefined;
     }
-    this.dataConverter= undefined;
+    this.dataConverter = undefined;
     this.initialized = false;
   }
 
@@ -139,23 +132,19 @@
    *   logits. Argmax is used if not provided.
    */
   async continueSequence(sequence: magenta.INoteSequence, steps: number,
-      temperature?: number): Promise<magenta.INoteSequence> {
+    temperature?: number): Promise<magenta.INoteSequence> {
     magenta.Sequences.assertIsQuantizedSequence(sequence);
 
-    if(!this.initialized) {
+    if (!this.initialized) {
       await this.initialize();
     }
 
     const oh = tf.tidy(() => {
       const inputs = this.dataConverter.toTensor(sequence);
-      const outputSize:number = inputs.shape[1];
-<<<<<<< HEAD
+      const outputSize: number = inputs.shape[1];
       const samples = this.attentionWrapper ?
         this.sampleRnnWithAttention(inputs, steps, temperature) :
         this.sampleRnn(inputs, steps, temperature);
-=======
-      const samples = this.sampleRnn(inputs, steps, temperature);
->>>>>>> 51518d4a
       return tf.stack(samples).as2D(samples.length, outputSize);
     });
 
@@ -165,8 +154,8 @@
   }
 
   private sampleRnn(inputs: tf.Tensor2D, steps: number, temperature: number) {
-    const length:number = inputs.shape[0];
-    const outputSize:number = inputs.shape[1];
+    const length: number = inputs.shape[0];
+    const outputSize: number = inputs.shape[1];
 
     let c: tf.Tensor2D[] = [];
     let h: tf.Tensor2D[] = [];
@@ -185,24 +174,23 @@
         const logits = h[h.length - 1].matMul(this.lstmFcW).add(this.lstmFcB);
         const sampledOutput = (
           temperature ?
-          tf.multinomial(tf.softmax(logits.div(tf.scalar(temperature))), 1)
-            .as1D():
-          logits.argMax(1).as1D());
+            tf.multinomial(tf.softmax(logits.div(tf.scalar(temperature))), 1)
+              .as1D() :
+            logits.argMax(1).as1D());
         nextInput = tf.oneHot(sampledOutput, outputSize).toFloat();
         // Save samples as bool to reduce data sync time.
-          samples.push(nextInput.as1D().toBool());
+        samples.push(nextInput.as1D().toBool());
       }
       [c, h] = tf.multiRNNCell(this.lstmCells, nextInput, c, h);
     }
     return samples;
   }
 
-<<<<<<< HEAD
   private sampleRnnWithAttention(inputs: tf.Tensor2D,
-                                 steps: number,
-                                 temperature: number) {
-    const length:number = inputs.shape[0];
-    const outputSize:number = inputs.shape[1];
+    steps: number,
+    temperature: number) {
+    const length: number = inputs.shape[0];
+    const outputSize: number = inputs.shape[1];
 
     let c: tf.Tensor2D[] = [];
     let h: tf.Tensor2D[] = [];
@@ -225,8 +213,8 @@
         const logits = lastOutput.matMul(this.lstmFcW).add(this.lstmFcB);
         const sampledOutput = (
           temperature ?
-          tf.multinomial(logits.div(tf.scalar(temperature)), 1).as1D():
-          logits.argMax(1).as1D());
+            tf.multinomial(logits.div(tf.scalar(temperature)), 1).as1D() :
+            logits.argMax(1).as1D());
         nextInput = tf.oneHot(sampledOutput, outputSize).toFloat();
         // Save samples as bool to reduce data sync time.
         samples.push(nextInput.as1D().toBool());
@@ -249,6 +237,4 @@
     return samples;
   }
 
-=======
->>>>>>> 51518d4a
 }