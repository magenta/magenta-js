/**
 * A module containing a Tone.js-powered player for `NoteSequences`.
 *
 * @license
 * Copyright 2018 Google Inc. All Rights Reserved.
 * Licensed under the Apache License, Version 2.0 (the "License");
 * you may not use this file except in compliance with the License.
 * You may obtain a copy of the License at
 *
 * http://www.apache.org/licenses/LICENSE-2.0
 *
 * Unless required by applicable law or agreed to in writing, software
 * distributed under the License is distributed on an "AS IS" BASIS,
 * WITHOUT WARRANTIES OR CONDITIONS OF ANY KIND, either express or implied.
 * See the License for the specific language governing permissions and
 * limitations under the License.
 */

/**
 * Imports
 */
import * as Tone from 'tone';
import {isNullOrUndefined} from 'util';

import {INoteSequence, NoteSequence} from '../protobuf/index';

import {sequences} from '.';
import * as constants from './constants';
import {DEFAULT_DRUM_PITCH_CLASSES} from './data';
import * as soundfont from './soundfont';

function compareQuantizedNotes(a: NoteSequence.INote, b: NoteSequence.INote) {
  if (a.quantizedStartStep < b.quantizedStartStep)
    return -1;
  if (a.quantizedStartStep > b.quantizedStartStep)
    return 1;
  if (a.pitch < b.pitch)
    return -1;
  return 1;
}

/**
 * Abstract base class for a `NoteSequence` player based on Tone.js.
 */
export abstract class BasePlayer {
  protected currentPart: any;  // tslint:disable-line:no-any
  protected scheduledStop: number;

  protected abstract playNote(time: number, note: NoteSequence.INote): void;

  constructor() {
    // Set a bpm of 60 to make dealing with timing easier. We will use seconds
    // instead of transport time since it can't go beyond 16th notes.
    Tone.Transport.bpm.value = 60;
  }

  /**
   * Starts playing a `NoteSequence` (either quantized or unquantized), and
   * returns a Promise that resolves when it is done playing.
   * @param seq The `NoteSequence` to play.
   * @param qpm (Optional) If specified, will play back at this qpm. If not
   * specified, will use either the qpm specified in the sequence or the
   * default of 120. Only valid for quantized sequences.
   * @returns a Promise that resolves when playback is complete.
   */
  start(seq: INoteSequence, qpm?: number): Promise<void> {
    if (sequences.isQuantizedSequence(seq)) {
      seq = sequences.unquantizeSequence(seq, qpm);
    } else if (qpm) {
      throw new Error('Cannot specify a `qpm` for a non-quantized sequence.');
    }

    this.currentPart = new Tone.Part(
        (t: number, n: NoteSequence.INote) => this.playNote(t, n),
        seq.notes.map(n => [n.startTime, n]));
    this.currentPart.start();
    if (Tone.Transport.state !== 'started') {
      Tone.Transport.start();
    }
    return new Promise(resolve => {
      this.scheduledStop = Tone.Transport.schedule(() => {
        this.stop();
        resolve();
      }, `+${seq.totalTime}`);
    });
  }

  /**
   * Stop playing the currently playing sequence right away.
   */
  stop() {
    if (this.currentPart) {
      this.currentPart.stop();
      this.currentPart = null;
    }
    Tone.Transport.clear(this.scheduledStop);
    this.scheduledStop = null;
  }

  isPlaying() {
    return !!this.currentPart;
  }
}

/**
 * A singleton drum kit synthesizer with 9 pitch classed defined by
 * data.DEFAULT_DRUM_PITCH_CLASSES.
 */
class DrumKit {
  private static instance: DrumKit;
  private DRUM_PITCH_TO_CLASS = new Map<number, number>();
  private kick = new Tone.MembraneSynth().toMaster();
  private tomLow = new Tone
                       .MembraneSynth({
                         pitchDecay: 0.008,
                         envelope: {attack: 0.01, decay: 0.5, sustain: 0}
                       })
                       .toMaster();
  private tomMid = new Tone
                       .MembraneSynth({
                         pitchDecay: 0.008,
                         envelope: {attack: 0.01, decay: 0.5, sustain: 0}
                       })
                       .toMaster();
  private tomHigh = new Tone
                        .MembraneSynth({
                          pitchDecay: 0.008,
                          envelope: {attack: 0.01, decay: 0.5, sustain: 0}
                        })
                        .toMaster();
  private closedHihat =
      new Tone
          .MetalSynth({
            frequency: 400,
            envelope: {attack: 0.001, decay: 0.1, release: 0.8},
            harmonicity: 5.1,
            modulationIndex: 32,
            resonance: 4000,
            octaves: 1
          })
          .toMaster();
  private openHihat =
      new Tone
          .MetalSynth({
            frequency: 400,
            envelope: {attack: 0.001, decay: 0.5, release: 0.8, sustain: 1},
            harmonicity: 5.1,
            modulationIndex: 32,
            resonance: 4000,
            octaves: 1
          })
          .toMaster();
  private ride = new Tone.MetalSynth().toMaster();
  private crash = new Tone
                      .MetalSynth({
                        frequency: 300,
                        envelope: {attack: 0.001, decay: 1, release: 3},
                        harmonicity: 5.1,
                        modulationIndex: 64,
                        resonance: 4000,
                        octaves: 1.5
                      })
                      .toMaster();
  private snare =
      new Tone
          .NoiseSynth({
            noise: {type: 'white'},
            envelope: {attack: 0.005, decay: 0.05, sustain: 0.1, release: 0.4}
          })
          .toMaster();
  private loClick = new Tone
                        .MembraneSynth({
                          pitchDecay: 0.008,
                          envelope: {attack: 0.001, decay: 0.3, sustain: 0}
                        })
                        .toMaster();
  private hiClick = new Tone
                        .MembraneSynth({
                          pitchDecay: 0.008,
                          envelope: {attack: 0.001, decay: 0.3, sustain: 0}
                        })
                        .toMaster();
  private pitchPlayers = [
    (time: number) => this.kick.triggerAttackRelease('C2', '8n', time),
    (time: number) => this.snare.triggerAttackRelease('16n', time),
    (time: number) => this.closedHihat.triggerAttack(time, 0.3),
    (time: number) => this.openHihat.triggerAttack(time, 0.3),
    (time: number) => this.tomLow.triggerAttack('G3', time, 0.5),
    (time: number) => this.tomMid.triggerAttack('C4', time, 0.5),
    (time: number) => this.tomHigh.triggerAttack('F4', time, 0.5),
    (time: number) => this.crash.triggerAttack(time, 1.0),
    (time: number) => this.ride.triggerAttack(time, 0.5),
    (time: number) => this.loClick.triggerAttack('G5', time, 0.5),
    (time: number) => this.hiClick.triggerAttack('C6', time, 0.5)
  ];

  private constructor() {
    for (let c = 0; c < DEFAULT_DRUM_PITCH_CLASSES.length; ++c) {  // class
      DEFAULT_DRUM_PITCH_CLASSES[c].forEach((p) => {
        this.DRUM_PITCH_TO_CLASS.set(p, c);
      });
    }
    this.DRUM_PITCH_TO_CLASS.set(constants.LO_CLICK_PITCH,
                                 constants.LO_CLICK_CLASS);
    this.DRUM_PITCH_TO_CLASS.set(constants.HI_CLICK_PITCH,
                                 constants.HI_CLICK_CLASS);
  }

  static getInstance() {
    if (!DrumKit.instance) {
      DrumKit.instance = new DrumKit();
    }
    return DrumKit.instance;
  }

  public playNote(pitch: number, time: number) {
    this.pitchPlayers[this.DRUM_PITCH_TO_CLASS.get(pitch)](time);
  }
}

/**
 * A `NoteSequence` player based on Tone.js.
 */
export class Player extends BasePlayer {
  private synths = new Map<number, any>();  // tslint:disable-line:no-any
  private drumKit = DrumKit.getInstance();

  /**
   * The Tone module being used.
   */
  static readonly tone = Tone;  // tslint:disable-line:no-any

  protected playNote(time: number, note: NoteSequence.INote) {
    if (note.isDrum) {
      this.drumKit.playNote(note.pitch, time);
    } else {
      const freq = new Tone.Frequency(note.pitch, 'midi');
      const dur = note.endTime - note.startTime;
      this.getSynth(note.instrument, note.program)
          .triggerAttackRelease(freq, dur, time);
    }
  }

  private getSynth(instrument: number, program?: number) {
    if (this.synths.has(instrument)) {
      return this.synths.get(instrument);
    } else if (!isNullOrUndefined(program) && program >= 32 && program <= 39) {
      const bass = new Tone.Synth({oscillator: {type: 'triangle'}}).toMaster();
      bass.volume.value = 5;
      this.synths.set(instrument, bass);
    } else {
      this.synths.set(instrument, new Tone.Synth().toMaster());
    }
    return this.synths.get(instrument);
  }
}

/**
 * A `NoteSequence` player based on Tone.js that uses SoundFont samples. The
 * `loadSamples` method may be called before `start` so that the samples
 * necessary for playing the sequence will be loaded and playing will begin
 * immediately upon `start`.
 *
 * Example (explicitly loading samples):
 *
 *   `player.loadSamples(seq).then(() => player.start(seq))`
 *
 * Explicitly loads samples, so that playing starts immediately when `start` is
 * called.
 *
 * Example (implicitly loading samples):
 *
 *   `player.start(seq)`
 *
 * If the samples for `seq` have not already been loaded, playing will only
 * start after all necessary samples have been loaded.
 */
export class SoundFontPlayer extends BasePlayer {
  private soundFont: soundfont.SoundFont;
  private output: any;                       // tslint:disable-line:no-any
  private programOutputs: Map<number, any>;  // tslint:disable-line:no-any
  private drumOutputs: Map<number, any>;     // tslint:disable-line:no-any

  constructor(
      soundFontURL: string, output = Tone.Master,
      programOutputs?: Map<number, any>,  // tslint:disable-line:no-any
      drumOutputs?: Map<number, any>) {   // tslint:disable-line:no-any
    super();
    this.soundFont = new soundfont.SoundFont(soundFontURL);
    this.output = output;
    this.programOutputs = programOutputs;
    this.drumOutputs = drumOutputs;
  }

  async loadSamples(seq: INoteSequence): Promise<void> {
    await this.soundFont.loadSamples(seq.notes.map((note) => ({
                                                     pitch: note.pitch,
                                                     velocity: note.velocity,
                                                     program: note.program,
                                                     isDrum: note.isDrum
                                                   })));
  }

  start(seq: INoteSequence, qpm?: number): Promise<void> {
    return this.loadSamples(seq).then(() => super.start(seq, qpm));
  }

  protected playNote(time: number, note: NoteSequence.INote) {
    // Determine which `AudioNode` to use for output. Non-drums are mapped to
    // outputs by program number, while drums are mapped to outputs by MIDI
    // pitch value. A single output (defaulting to `Tone.Master`) is used as a
    // fallback.
    let output = this.output;
    if (this.programOutputs && !note.isDrum) {
      if (this.programOutputs.has(note.program)) {
        output = this.programOutputs.get(note.program);
      }
    } else if (this.drumOutputs && note.isDrum) {
      if (this.drumOutputs.has(note.pitch)) {
        output = this.drumOutputs.get(note.pitch);
      }
    }

    this.soundFont.playNote(
        note.pitch, note.velocity, time, note.endTime - note.startTime,
        note.program, note.isDrum, output);
  }
}

/**
<<<<<<< HEAD
 * A base class for providing arbitrary callbacks for each note played.
 */
export class BasePlayerCallback {

  /* The function should be overridden, it will be called for each time/note
   * pair in a sequence being played.
   */
  run(t: number, n: NoteSequence.INote) {
    // Do nothing.
  }

    /* The function should be overridden, it will be called when a sequence is
     * stopped.
     */
  stop() {
    // Do nothing.
  }
}

/**
 * A `NoteSequence` player based on Tone.js that allows arbitrary callbacks
 * when playing each note.
 */
export class PlayerWithCallback extends Player {
  private playClick: boolean;
  private callbackObject: BasePlayerCallback;

  constructor(playClick?: boolean, callbackObject?: BasePlayerCallback) {
    super();
    if (!playClick) {
      this.playClick = true;
    } else {
      this.playClick = playClick;
    }
    if (!callbackObject) {
      this.callbackObject = new BasePlayerCallback();
    } else {
      this.callbackObject = callbackObject;
    }
  }
  /**
   * Starts playing a `NoteSequence` (either quantized or unquantized), and
   * returns a Promise that resolves when it is done playing.
   * @param seq The `NoteSequence` to play.
   * @param qpm (Optional) If specified, will play back at this qpm. If not
   * specified, will use either the qpm specified in the sequence or the
   * default of 120. Only valid for quantized sequences.
   * @returns a Promise that resolves when playback is complete.
   */
  start(seq: INoteSequence, qpm?: number): Promise<void> {
    if (sequences.isQuantizedSequence(seq)) {
      seq = sequences.unquantizeSequence(seq, qpm);
    } else if (qpm) {
      throw new Error('Cannot specify a `qpm` for a non-quantized sequence.');
    }

    this.currentPart = new Tone.Part(
      (t: number, n: NoteSequence.INote) => {
        if (this.playClick ||
            (n.pitch != constants.LO_CLICK_PITCH &&
             n.pitch != constants.HI_CLICK_PITCH)) {
          this.playNote(t, n);
        }
        this.callbackObject.run(t, n);
      }, seq.notes.map(n => [n.startTime, n]));
    this.currentPart.start();
    if (Tone.Transport.state !== 'started') {
      Tone.Transport.start();
    }
    return new Promise(resolve => {
      this.scheduledStop = Tone.Transport.schedule(() => {
        this.stop();
        resolve();
        this.callbackObject.stop();
      }, `+${seq.totalTime}`);
    });
  }
}
/**
 * A `NoteSequence` player based on Tone.js that includes a click track and a
 * callback object to be called while playing notes.
 */
export class PlayerWithClick extends PlayerWithCallback {
=======
 * A `NoteSequence` player based on Tone.js that includes a click track.
 */
export class PlayerWithClick extends Player {
>>>>>>> 455660cf
  /**
   * Starts playing a `NoteSequence` (either quantized or unquantized) which
   * includes a click track, and returns a Promise that resolves when it is
   * done playing.  @param seq The `NoteSequence` to play.  @param qpm
   * (Optional) If specified, will play back at this qpm. If not specified,
   * will use either the qpm specified in the sequence or the default of 120.
   * Only valid for quantized sequences.  @returns a Promise that resolves when
   * playback is complete.
   */
  start(seq: INoteSequence, qpm?: number): Promise<void> {
    let clickSeq:INoteSequence = {
      notes: [],
      quantizationInfo: seq.quantizationInfo
    };
    for (let i = 0; i < seq.notes.length; ++i) {
      clickSeq.notes.push(seq.notes[i]);
    }
    var sixteenthEnds = clickSeq.notes.map(n => n.quantizedEndStep);
    var lastSixteenth = sixteenthEnds.reduce(
      function(a, b) { return Math.max(a, b); });
    for (let i = 0; i < lastSixteenth; i += 4) {
      let click:NoteSequence.INote = {
        pitch: i % 16 == 0 ? 90 : 89,
        quantizedStartStep: i,
        isDrum: true,
        quantizedEndStep: i + 1
      };
      clickSeq.notes.push(click);
    }
    clickSeq.notes.sort(compareQuantizedNotes);
    seq = clickSeq;
    return super.start(clickSeq, qpm);
  }
<<<<<<< HEAD
}
=======
}
>>>>>>> 455660cf
<|MERGE_RESOLUTION|>--- conflicted
+++ resolved
@@ -328,7 +328,6 @@
 }
 
 /**
-<<<<<<< HEAD
  * A base class for providing arbitrary callbacks for each note played.
  */
 export class BasePlayerCallback {
@@ -412,11 +411,6 @@
  * callback object to be called while playing notes.
  */
 export class PlayerWithClick extends PlayerWithCallback {
-=======
- * A `NoteSequence` player based on Tone.js that includes a click track.
- */
-export class PlayerWithClick extends Player {
->>>>>>> 455660cf
   /**
    * Starts playing a `NoteSequence` (either quantized or unquantized) which
    * includes a click track, and returns a Promise that resolves when it is
@@ -450,8 +444,4 @@
     seq = clickSeq;
     return super.start(clickSeq, qpm);
   }
-<<<<<<< HEAD
-}
-=======
-}
->>>>>>> 455660cf
+}