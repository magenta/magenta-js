/**
 * A module containing a MIDI recorder. Note that WebMIDI only works natively
 * on Chrome. For this to work on other browsers, you need to load
 * the [WebMIDI polyfill]{@link http://cwilso.github.io/WebMIDIAPIShim/}
 *
 * @license
 * Copyright 2018 Google Inc. All Rights Reserved.
 * Licensed under the Apache License, Version 2.0 (the "License");
 * you may not use this file except in compliance with the License.
 * You may obtain a copy of the License at
 *
 * http://www.apache.org/licenses/LICENSE-2.0
 *
 * Unless required by applicable law or agreed to in writing, software
 * distributed under the License is distributed on an "AS IS" BASIS,
 * WITHOUT WARRANTIES OR CONDITIONS OF ANY KIND, either express or implied.
 * See the License for the specific language governing permissions and
 * limitations under the License.
 */
import * as Tone from 'tone';

import {NoteSequence} from '../protobuf';

import {DEFAULT_QUARTERS_PER_MINUTE} from './constants';

/**
 * An interface for providing configurable properties to a Recorder.
 * @param qpm The tempo at which to play the click track.
 * @param playClick Whether to play a click track while recording.
 * @param playCountIn Whether to play a count-in click at the beginning of
 * the recording.
 * @param startRecordingAtFirstNote Whether to start the note time offset at
 * the first note received instead of the start of the recording.  Defaults to
 * false.
 */
interface RecorderConfig {
  qpm?: number;
  playClick?: boolean;
  playCountIn?: boolean;
  startRecordingAtFirstNote?: boolean;
}

/**
 * An abstract base class for providing arbitrary callbacks for each note
 * recorded.
 */
export abstract class BaseRecorderCallback {
  /**
   * Will be called for each time a note is recorded.
   *
   * @param seq The note sequence up to this point.
   */
  abstract run(seq: NoteSequence): void;
  /**
   * Will be called for each time a note on event is observed.
   *
   * @param pitch The pitch of the midi event received.
   * @param velocity The velocity of the midi event received.
   * @param device The device the midi event was received from.
   */
<<<<<<< HEAD
  abstract noteOn(pitch: number, velocity: number,
                  device: EventTarget): void;
=======
  abstract noteOn(pitch: number, velocity: number, device: EventTarget): void;
>>>>>>> f08607cc
  /**
   * Will be called for each time a note off event is observed.
   *
   * @param pitch The pitch of the midi event received.
   * @param velocity The velocity of the midi event received.
   * @param device The device the midi event was received from.
   */
<<<<<<< HEAD
  abstract noteOff(pitch: number, velocity: number,
                   device: EventTarget): void;
=======
  abstract noteOff(pitch: number, velocity: number, device: EventTarget): void;
>>>>>>> f08607cc
}

/**
 * Class that records MIDI from any MIDI connected instrument, and converts it
 * to a `NoteSequence`.
 */
export class Recorder {
  public callbackObject: BaseRecorderCallback;
  private config: RecorderConfig;
  private recording: boolean;
  private firstNoteTimestamp: number;
  private notes: NoteSequence.Note[] = [];
  private onNotes: Map<number, NoteSequence.Note>;
  private midiInputs: WebMidi.MIDIInput[] = [];
  private startRecordingAtFirstNote: boolean;

  private loClick = new Tone
                        .MembraneSynth({
                          pitchDecay: 0.008,
                          envelope: {attack: 0.001, decay: 0.3, sustain: 0}
                        })
                        .toMaster();
  private hiClick = new Tone
                        .MembraneSynth({
                          pitchDecay: 0.008,
                          envelope: {attack: 0.001, decay: 0.3, sustain: 0}
                        })
                        .toMaster();
  // tslint:disable-next-line:no-any
  private clickLoop: any;

  /**
   * `Recorder` constructor.
   *
   * @param callbackObject An optional BasePlayerCallback, specifies an
   * object that contains run() and stop() methods to invode during
   * playback.
   */
  constructor(
      config = {} as RecorderConfig, callbackObject?: BaseRecorderCallback) {
    this.config = {
      playClick: config.playClick,
      qpm: config.qpm || DEFAULT_QUARTERS_PER_MINUTE,
      playCountIn: config.playCountIn,
      startRecordingAtFirstNote: config.startRecordingAtFirstNote || false
    };

    this.callbackObject = callbackObject;
    this.recording = false;
    this.onNotes = new Map<number, NoteSequence.Note>();
  }

  /**
   * Initializes the `Recorder` by requesting MIDI access from the browser,
   * and connecting to any available MIDI inputs. If MIDI events are emitted,
   * they will be ignored until `start()` is called.
   */
  async initialize() {
    // Start up WebMidi.
    await (navigator as Navigator)
        .requestMIDIAccess()
        .then(
            (midi: WebMidi.MIDIAccess) => this.midiReady(midi),
            (err: Error) => console.log('Something went wrong', err));
  }

  private midiReady(midi: WebMidi.MIDIAccess) {
    console.log('Initialized Recorder');
    const inputs = midi.inputs.values();
    for (let input = inputs.next(); input && !input.done;
         input = inputs.next()) {
      this.midiInputs.push(input.value);
    }
  }

  isRecording() {
    return this.recording;
  }

  /**
   * Changes the tempo of the click loop.
   *
   * @param qpm The new qpm to use.
   */
  setTempo(qpm: number) {
    this.config.qpm = qpm;
    if (Tone.Transport.state === 'started') {
      Tone.Transport.bpm.value = qpm;
    }
  }

  /**
   * Whether to play a click track while recording. If the recorder is
   * already recording, changes will not take place until it is restarted.
   *
   * @param playClick True if it should play a click track.
   */
  enablePlayClick(playClick: boolean) {
    this.config.playClick = playClick;
  }

  /**
   * Whether to play a count in at the beginning of the recording. If the
   * recorder is already recording, changes will not take place until it
   * is restarted.
   *
   * @param countIn True if it should play a count in.
   */
  enablePlayCountIn(countIn: boolean) {
    this.config.playCountIn = countIn;
  }

  private initClickLoop() {
    let clickStep = 0;
    this.clickLoop = new Tone.Loop((time: number) => {
      // TODO(notwaldorf): It would be nice if this took into account a
      // time signature.
      if (clickStep % 4 === 0) {
        this.loClick.triggerAttack('G5', time);
      } else {
        this.hiClick.triggerAttack('C6', time);
      }
      clickStep++;
      if (this.config.playCountIn && clickStep === 4) {
        Tone.Transport.stop();
        this.clickLoop.stop();
      }
    }, '4n');
  }

  /**
   * Returns a list of all the MIDI inputs that are currently available to
   * record.
   */
  getMIDIInputs(): WebMidi.MIDIInput[] {
    return this.midiInputs;
  }

  /**
   * Starts listening to MIDI events and records any messages received.
   *
   * @param midiInputs An optional list of MIDIInputs, that specifies which
   * inputs to start listening to MIDI messages for to record. If not specified,
   * all available inputs will be used.
   */
  start(midiInputs?: WebMidi.MIDIInput[]) {
    // Start listening to MIDI messages.
    const list = midiInputs ? midiInputs : this.midiInputs;
    for (const input of list) {
      input.onmidimessage = (event) => {
        this.midiMessageReceived(event);
      };
    }

    if (this.config.playClick || this.config.playCountIn) {
      this.initClickLoop();
      Tone.Transport.bpm.value = this.config.qpm;
      Tone.Transport.start();
      this.clickLoop.start();
    } else {
      this.clickLoop = null;
    }

    this.recording = true;
    // Reset all the things needed for the recording.
    this.firstNoteTimestamp = undefined;
    this.notes = [];
    this.onNotes = new Map<number, NoteSequence.Note>();

    if (!this.startRecordingAtFirstNote) {
      const timeStamp: number = Date.now();
      this.firstNoteTimestamp = timeStamp;
    }
  }

  /**
   * Stops listening to MIDI events. Note that all the MIDI inputs will still
   * be connected after calling this method, but any messages received from them
   * will be ignored.
   * @returns a `NoteSequence` containing all the recorded notes.
   */
  stop(): NoteSequence {
    this.recording = false;

    const timeStamp: number = Date.now();
    // End any open notes.
    this.onNotes.forEach((pitch, note) => {
      this.noteOff(note, timeStamp);
    });

    // Stop listening to MIDI messages.
    for (const input of this.midiInputs) {
      input.onmidimessage = null;
    }
    if (this.clickLoop) {
      Tone.Transport.stop();
      this.clickLoop.stop();
    }

    if (this.notes.length === 0) {
      return null;
    }

    return this.getNoteSequence();
  }

  /**
   * @returns a non-quantized `NoteSequence` containing all the currently
   * recorded notes.
   */
  getNoteSequence(): NoteSequence {
    if (this.notes.length === 0) {
      return null;
    }
    return NoteSequence.create({
      notes: this.notes,
      totalTime: this.notes[this.notes.length - 1].endTime,
    });
  }

  /**
   * Resets the `notes` array to an empty array and stops the recording.
   * @returns a non-quantized `NoteSequence` containing all the recorded notes.
   */
  reset(): NoteSequence {
    const noteSequence = this.stop();

    // Reset all the things needed for the recording.
    this.firstNoteTimestamp = undefined;
    this.notes = [];
    this.onNotes = new Map<number, NoteSequence.Note>();

    return noteSequence;
  }

  midiMessageReceived(event: WebMidi.MIDIMessageEvent) {
    // Don't care about any messages we're receiving while we're not recording.
    if (!this.recording) {
      return;
    }

    // event.timeStamp doesn't seem to work reliably across all
    // apps and controllers (sometimes it isn't set, sometimes it doesn't
    // change between notes). Use the performance now timing, unless it exists.
    let timeStampOffset;
    if (event.timeStamp !== undefined && event.timeStamp !== 0) {
      timeStampOffset = event.timeStamp;
    } else {
      timeStampOffset = performance.now();
    }
    const timeStamp = timeStampOffset + performance.timing.navigationStart;

    // Save the first note.
    if (this.firstNoteTimestamp === undefined) {
      this.firstNoteTimestamp = timeStamp;
    }

    // MIDI commands we care about. See
    // tslint:disable-next-line
    // http://webaudio.github.io/web-midi-api/#a-simple-monophonic-sine-wave-midi-synthesizer.
    const NOTE_ON = 9;
    const NOTE_OFF = 8;

    const cmd = event.data[0] >> 4;
    const pitch = event.data[1];
    const velocity = (event.data.length > 2) ? event.data[2] : 1;
    const device = event.srcElement;

    // Some MIDI controllers don't send a separate NOTE_OFF command.
    if (cmd === NOTE_OFF || (cmd === NOTE_ON && velocity === 0)) {
      if (this.callbackObject && this.callbackObject.noteOff) {
        this.callbackObject.noteOff(pitch, velocity, device);
      }
      this.noteOff(pitch, timeStamp);
      if (this.callbackObject && this.callbackObject.run) {
        this.callbackObject.run(this.getNoteSequence());
      }
    } else if (cmd === NOTE_ON) {
      if (this.callbackObject && this.callbackObject.noteOn) {
        this.callbackObject.noteOn(pitch, velocity, device);
      }
      this.noteOn(pitch, velocity, timeStamp);
    }
  }

  private noteOn(pitch: number, velocity: number, timeStamp: number) {
    const MILLIS_PER_SECOND = 1000;

    const note = new NoteSequence.Note();
    note.pitch = pitch;
    note.startTime = (timeStamp - this.firstNoteTimestamp) / MILLIS_PER_SECOND;
    note.velocity = velocity;

    // Save this note so that we can finish it when we receive the note up
    this.onNotes.set(pitch, note);
  }

  private noteOff(pitch: number, timeStamp: number) {
    const MILLIS_PER_SECOND = 1000;

    // Find the note that was originally pressed to finish it.
    const note = this.onNotes.get(pitch);
    if (note) {
      // Notes are saved in seconds, timestamps are in milliseconds.
      note.endTime = (timeStamp - this.firstNoteTimestamp) / MILLIS_PER_SECOND;
      this.notes.push(note);
    }
    this.onNotes.delete(pitch);
  }
}<|MERGE_RESOLUTION|>--- conflicted
+++ resolved
@@ -58,12 +58,7 @@
    * @param velocity The velocity of the midi event received.
    * @param device The device the midi event was received from.
    */
-<<<<<<< HEAD
-  abstract noteOn(pitch: number, velocity: number,
-                  device: EventTarget): void;
-=======
   abstract noteOn(pitch: number, velocity: number, device: EventTarget): void;
->>>>>>> f08607cc
   /**
    * Will be called for each time a note off event is observed.
    *
@@ -71,12 +66,7 @@
    * @param velocity The velocity of the midi event received.
    * @param device The device the midi event was received from.
    */
-<<<<<<< HEAD
-  abstract noteOff(pitch: number, velocity: number,
-                   device: EventTarget): void;
-=======
   abstract noteOff(pitch: number, velocity: number, device: EventTarget): void;
->>>>>>> f08607cc
 }
 
 /**
