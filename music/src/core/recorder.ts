/**
 * A module containing a MIDI recorder. Note that WebMIDI only works natively
 * on Chrome. For this to work on other browsers, you need to load
 * the [WebMIDI polyfill]{@link http://cwilso.github.io/WebMIDIAPIShim/}
 *
 * @license
 * Copyright 2018 Google Inc. All Rights Reserved.
 * Licensed under the Apache License, Version 2.0 (the "License");
 * you may not use this file except in compliance with the License.
 * You may obtain a copy of the License at
 *
 * http://www.apache.org/licenses/LICENSE-2.0
 *
 * Unless required by applicable law or agreed to in writing, software
 * distributed under the License is distributed on an "AS IS" BASIS,
 * WITHOUT WARRANTIES OR CONDITIONS OF ANY KIND, either express or implied.
 * See the License for the specific language governing permissions and
 * limitations under the License.
 */
import {NoteSequence} from '../protobuf';
import * as Tone from 'tone';
import {DEFAULT_QUARTERS_PER_MINUTE} from './constants';

/**
 * An interface for providing configurable properties to a Recorder.
 * @param qpm The tempo at which to play the click track.
 * @param playClick Whether to play a click track while recording.
 * @param playCountIn Whether to play a count-in click at the beginning of
 * the recording.
 * @param startRecordingAtFirstNote Whether to start the note time offset at
 * the first note received instead of the start of the recording.  Defaults to 
 * false.
 */
interface RecorderConfig {
  qpm?: number;
  playClick?: boolean;
  playCountIn?: boolean;
  startRecordingAtFirstNote?: boolean;
}

/**
 * An abstract base class for providing arbitrary callbacks for each note
 * recorded.
 */
export abstract class BaseRecorderCallback {
  /**
   * Will be called for each time a note is recorded.
   *
   * @param seq The note sequence up to this point.
   */
  abstract run(seq: NoteSequence): void;
  /**
   * Will be called for each time a note on event is observed.
   *
   * @param pitch The pitch of the midi event received.
   * @param velocity The velocity of the midi event received.
   * @param device The device the midi event was received from.
   */
  abstract noteOn(pitch: Number, velocity: Number, device: any): void;
  /**
   * Will be called for each time a note off event is observed.
   *
   * @param pitch The pitch of the midi event received.
   * @param velocity The velocity of the midi event received.
   * @param device The device the midi event was received from.
   */
  abstract noteOff(pitch: Number, velocity: Number, device: any): void;
}

/**
 * Class that records MIDI from any MIDI connected instrument, and converts it
 * to a `NoteSequence`.
 */
export class Recorder {
  public callbackObject: BaseRecorderCallback;
  private config: RecorderConfig;
  private recording: boolean;
  private firstNoteTimestamp: number;
  private notes: NoteSequence.Note[] = [];
  private onNotes: Map<number, NoteSequence.Note>;
  private midiInputs: WebMidi.MIDIInput[] = [];
  private startRecordingAtFirstNote: boolean;

  private loClick = new Tone
      .MembraneSynth({
        pitchDecay: 0.008,
        envelope: {attack: 0.001, decay: 0.3, sustain: 0}
      })
      .toMaster();
  private hiClick = new Tone
      .MembraneSynth({
        pitchDecay: 0.008,
        envelope: {attack: 0.001, decay: 0.3, sustain: 0}
      })
      .toMaster();
  // tslint:disable-next-line:no-any
  private clickLoop: any;

  /**
   * `Recorder` constructor.
   *
   * @param callbackObject An optional BasePlayerCallback, specifies an
   * object that contains run() and stop() methods to invode during
   * playback.
   */
  constructor(config = {} as RecorderConfig,
              callbackObject?: BaseRecorderCallback) {
    this.config = {
      playClick: config.playClick,
      qpm: config.qpm || DEFAULT_QUARTERS_PER_MINUTE,
      playCountIn: config.playCountIn,
      startRecordingAtFirstNote: config.startRecordingAtFirstNote || false
    };

    this.callbackObject = callbackObject;
    this.recording = false;
    this.onNotes = new Map<number, NoteSequence.Note>();
  }

  /**
   * Initializes the `Recorder` by requesting MIDI access from the browser,
   * and connecting to any available MIDI inputs. If MIDI events are emitted,
   * they will be ignored until `start()` is called.
   */
  async initialize() {
    // Start up WebMidi.
    await (navigator as Navigator)
        .requestMIDIAccess()
        .then(
            (midi: WebMidi.MIDIAccess) => this.midiReady(midi),
            (err: Error) => console.log('Something went wrong', err));
  }

  private midiReady(midi: WebMidi.MIDIAccess) {
    console.log('Initialized Recorder');
    const inputs = midi.inputs.values();
    for (let input = inputs.next(); input && !input.done;
         input = inputs.next()) {
      this.midiInputs.push(input.value);
    }
  }

  isRecording() {
    return this.recording;
  }

  /**
   * Changes the tempo of the click loop.
   *
   * @param qpm The new qpm to use.
   */
  setTempo(qpm: number) {
    this.config.qpm = qpm;
    if (Tone.Transport.state === 'started') {
      Tone.Transport.bpm.value = qpm;
    }
  }

  /**
   * Whether to play a click track while recording. If the recorder is
   * already recording, changes will not take place until it is restarted.
   *
   * @param playClick True if it should play a click track.
   */
  enablePlayClick(playClick: boolean) {
    this.config.playClick = playClick;
  }

  /**
   * Whether to play a count in at the beginning of the recording. If the
   * recorder is already recording, changes will not take place until it
   * is restarted.
   *
   * @param countIn True if it should play a count in.
   */
  enablePlayCountIn(countIn: boolean) {
    this.config.playCountIn = countIn;
  }

  private initClickLoop() {
    let clickStep = 0;
    this.clickLoop = new Tone.Loop((_:number) => {
      // TODO(notwaldorf): It would be nice if this took into account a
      // time signature.
      if (clickStep % 4 === 0) {
        this.loClick.triggerAttack('G5');
      } else {
        this.hiClick.triggerAttack('C6');
      }
      clickStep++;
      if (this.config.playCountIn && clickStep === 4) {
        Tone.Transport.stop();
        this.clickLoop.stop();
      }
    }, '4n');
  }

  /**
   * Returns a list of all the MIDI inputs that are currently available to
   * record.
   */
  getMIDIInputs(): WebMidi.MIDIInput[] {
    return this.midiInputs;
  }

  /**
   * Starts listening to MIDI events and records any messages received.
   *
   * @param midiInputs An optional list of MIDIInputs, that specifies which
   * inputs to start listening to MIDI messages for to record. If not specified,
   * all available inputs will be used.
   */
  start(midiInputs?: WebMidi.MIDIInput[]) {
    // Start listening to MIDI messages.
    const list = midiInputs ? midiInputs : this.midiInputs;
    for (const input of list) {
      input.onmidimessage = (event) => {
        this.midiMessageReceived(event);
      };
    }

    if (this.config.playClick || this.config.playCountIn) {
      this.initClickLoop();
      Tone.Transport.bpm.value = this.config.qpm;
      Tone.Transport.start();
      this.clickLoop.start();
    } else {
      this.clickLoop = null;
    }

    this.recording = true;
    // Reset all the things needed for the recording.
    this.firstNoteTimestamp = undefined;
    this.notes = [];
    this.onNotes = new Map<number, NoteSequence.Note>();
    
   if (!this.startRecordingAtFirstNote) {
    const timeStamp: number = Date.now();
    this.firstNoteTimestamp = timeStamp;
   }
  }

  /**
   * Stops listening to MIDI events. Note that all the MIDI inputs will still
   * be connected after calling this method, but any messages received from them
   * will be ignored.
   * @returns a `NoteSequence` containing all the recorded notes.
   */
  stop(): NoteSequence {
    this.recording = false;

    const timeStamp: number = Date.now();
    // End any open notes.
    this.onNotes.forEach((pitch, note) => {
      this.noteOff(note, timeStamp);
    });

    // Stop listening to MIDI messages.
    for (const input of this.midiInputs) {
      input.onmidimessage = null;
    }
    if (this.clickLoop) {
      Tone.Transport.stop();
      this.clickLoop.stop();
    }

    if (this.notes.length === 0) {
      return null;
    }

    return this.getNoteSequence();
  }

  /**
   * @returns a non-quantized `NoteSequence` containing all the currently
   * recorded notes.
   */
  getNoteSequence(): NoteSequence {
    if (this.notes.length === 0) {
      return null;
    }
    return NoteSequence.create({
      notes: this.notes,
      totalTime: this.notes[this.notes.length - 1].endTime,
    });
  }

  /**
   * Resets the `notes` array to an empty array and stops the recording.
   * @returns a non-quantized `NoteSequence` containing all the recorded notes.
   */
  reset(): NoteSequence {
    const noteSequence = this.stop();

    // Reset all the things needed for the recording.
    this.firstNoteTimestamp = undefined;
    this.notes = [];
    this.onNotes = new Map<number, NoteSequence.Note>();

    return noteSequence;
  }

  midiMessageReceived(event: WebMidi.MIDIMessageEvent) {
    // Don't care about any messages we're receiving while we're not recording.
    if (!this.recording) {
      return;
    }

    // event.timeStamp doesn't seem to work reliably across all
    // apps and controllers (sometimes it isn't set, sometimes it doesn't
    // change between notes). Use the performance now timing, unless it exists.
<<<<<<< HEAD
    let timeStampOffset = performance.now();
    if (event.timeStamp !== undefined && event.timeStamp !== 0) {
      timeStampOffset = event.timeStamp;
=======
    let timeStampOffset;
    if (event.timeStamp !== undefined && event.timeStamp !== 0) {
      timeStampOffset = event.timeStamp;
    } else {
      timeStampOffset = performance.now();
>>>>>>> ff9423c8
    }
    const timeStamp = timeStampOffset + performance.timing.navigationStart;

    // Save the first note.
    if (this.firstNoteTimestamp === undefined) {
      this.firstNoteTimestamp = timeStamp;
    }

    // MIDI commands we care about. See
    // tslint:disable-next-line
    // http://webaudio.github.io/web-midi-api/#a-simple-monophonic-sine-wave-midi-synthesizer.
    const NOTE_ON = 9;
    const NOTE_OFF = 8;

    const cmd = event.data[0] >> 4;
    const pitch = event.data[1];
    const velocity = (event.data.length > 2) ? event.data[2] : 1;
    const device = event.srcElement;

    // Some MIDI controllers don't send a separate NOTE_OFF command.
    if (cmd === NOTE_OFF || (cmd === NOTE_ON && velocity === 0)) {
      if (this.callbackObject) {
        this.callbackObject.noteOff(pitch, velocity, device);
      }
      this.noteOff(pitch, timeStamp);
      if (this.callbackObject) {
        this.callbackObject.run(this.getNoteSequence());
      }
    } else if (cmd === NOTE_ON) {
      if (this.callbackObject) {
        this.callbackObject.noteOn(pitch, velocity, device);
      }
      this.noteOn(pitch, velocity, timeStamp);
    }
  }

  private noteOn(pitch: number, velocity: number, timeStamp: number) {
    const MILLIS_PER_SECOND = 1000;

    const note = new NoteSequence.Note();
    note.pitch = pitch;
    note.startTime = (timeStamp - this.firstNoteTimestamp) / MILLIS_PER_SECOND;
    note.velocity = velocity;

    // Save this note so that we can finish it when we receive the note up
    this.onNotes.set(pitch, note);
  }

  private noteOff(pitch: number, timeStamp: number) {
    const MILLIS_PER_SECOND = 1000;

    // Find the note that was originally pressed to finish it.
    const note = this.onNotes.get(pitch);
    if (note) {
      // Notes are saved in seconds, timestamps are in milliseconds.
      note.endTime = (timeStamp - this.firstNoteTimestamp) / MILLIS_PER_SECOND;
      this.notes.push(note);
    }
    this.onNotes.delete(pitch);
  }
}<|MERGE_RESOLUTION|>--- conflicted
+++ resolved
@@ -309,17 +309,11 @@
     // event.timeStamp doesn't seem to work reliably across all
     // apps and controllers (sometimes it isn't set, sometimes it doesn't
     // change between notes). Use the performance now timing, unless it exists.
-<<<<<<< HEAD
-    let timeStampOffset = performance.now();
-    if (event.timeStamp !== undefined && event.timeStamp !== 0) {
-      timeStampOffset = event.timeStamp;
-=======
     let timeStampOffset;
     if (event.timeStamp !== undefined && event.timeStamp !== 0) {
       timeStampOffset = event.timeStamp;
     } else {
       timeStampOffset = performance.now();
->>>>>>> ff9423c8
     }
     const timeStamp = timeStampOffset + performance.timing.navigationStart;
 
