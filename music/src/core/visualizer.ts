--- conflicted
+++ resolved
@@ -81,12 +81,7 @@
    *   @param canvas The element where the visualization should be displayed.
    *   @param config Visualization configuration options.
    */
-<<<<<<< HEAD
   constructor(sequence: INoteSequence, config: VisualizerConfig = {}) {
-=======
-  constructor(
-      sequence: INoteSequence, canvas: HTMLCanvasElement,
-      config: VisualizerConfig = {}) {
     this.noteSequence = sequence;
     this.sequenceIsQuantized = sequences.isQuantizedSequence(this.noteSequence);
 
@@ -98,7 +93,7 @@
       const spq = sequence.quantizationInfo.stepsPerQuarter;
       defaultPixelsPerTimeStep = spq ? defaultPixelsPerTimeStep / spq : 7;
     }
->>>>>>> 57a75555
+
     this.config = {
       noteHeight: config.noteHeight || 6,
       noteSpacing: config.noteSpacing || 1,
@@ -109,10 +104,6 @@
       maxPitch: config.maxPitch,
     };
 
-<<<<<<< HEAD
-    this.noteSequence = sequence;
-    this.sequenceIsQuantized = sequences.isQuantizedSequence(this.noteSequence);
-
     const size = this.getSize();
     this.width = size.width;
     this.height = size.height;
@@ -224,8 +215,6 @@
       config: VisualizerConfig = {}) {
     super(sequence, config);
 
-=======
->>>>>>> 57a75555
     // Initialize the canvas.
     this.ctx = canvas.getContext('2d');
     this.parentElement = canvas.parentElement;
@@ -279,17 +268,10 @@
           activeNote && this.isPaintingActiveNote(note, activeNote);
       const fill =
           `rgba(${isActive ? this.config.activeNoteRGB : this.config.noteRGB},
-<<<<<<< HEAD
   ${opacity})`;
 
       this.redrawNote(size.x, size.y, size.w, size.h, fill);
 
-=======
-          ${opacity})`;
-      // Round values to the nearest integer to avoid partially filled pixels.
-      this.ctx.fillRect(
-          Math.round(x), Math.round(y), Math.round(w), noteRenderHeight);
->>>>>>> 57a75555
       if (isActive) {
         activeNotePosition = size.x;
       }
