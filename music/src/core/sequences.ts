--- conflicted
+++ resolved
@@ -426,7 +426,6 @@
 }
 
 /**
-<<<<<<< HEAD
  * Concatenate a series of NoteSequences together.
  *
  * Individual sequences will be shifted and then merged together.
@@ -530,11 +529,11 @@
   return concatSeq;
 }
 
-function trimHelper(
+function trimHelper
     ns: INoteSequence, start: number, end: number,
     totalKey: 'totalQuantizedSteps'|'totalTime',
     startKey: 'startTime'|'quantizedStartStep',
-    endKey: 'endTime'|'quantizedEndStep', truncateEndNotes?: boolean) {
+    endKey: 'endTime'|'quantizedEndStep', truncateEndNotes?: boolean) 
   const result = clone(ns);
   result[totalKey] = end;
   result.notes = result.notes.filter(
@@ -552,7 +551,9 @@
   }
   result[totalKey] = Math.min(ns[totalKey] - start, end);
   return result;
-=======
+}
+
+/**
  * Splits an unquantized `NoteSequence` into smaller `NoteSequences` of
  * equal chunks. If a note splits across a chunk boundary, then it will be
  * split between the two chunks.
@@ -643,5 +644,4 @@
     chunks.push(newSequence);
   }
   return chunks;
->>>>>>> 755dbd70
 }