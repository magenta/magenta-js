--- conflicted
+++ resolved
@@ -20,14 +20,9 @@
  */
 import * as tf from '@tensorflow/tfjs-core';
 
-<<<<<<< HEAD
 import * as logging from '../core/logging';
 import * as sequences from '../core/sequences';
-import {INoteSequence} from '../protobuf';
-=======
-import {logging, sequences} from '../index';
 import {INoteSequence} from '../protobuf/index';
->>>>>>> f9d6093f
 
 import {IS_IOS, NUM_PITCHES, pianorollToSequence, sequenceToPianoroll} from './coconet_utils';
 
