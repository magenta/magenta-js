/**
 * Core implementation for [Onsets and Frames]{@link
 * https://g.co/magenta/onsets-frames} models.
 *
 * @license
 * Copyright 2018 Google Inc. All Rights Reserved.
 * Licensed under the Apache License, Version 2.0 (the "License");
 * you may not use this file except in compliance with the License.
 * You may obtain a copy of the License at
 *
 * http://www.apache.org/licenses/LICENSE-2.0
 *
 * Unless required by applicable law or agreed to in writing, software
 * distributed under the License is distributed on an "AS IS" BASIS,
 * WITHOUT WARRANTIES OR CONDITIONS OF ANY KIND, either express or implied.
 * See the License for the specific language governing permissions and
 * limitations under the License.
 */

/**
 * Imports
 */
import * as tf from '@tensorflow/tfjs';
<<<<<<< HEAD
import {NoteSequence} from '../protobuf';
import AudioUtils from './audio_utils';

export const MIN_MIDI_PITCH = 21;
export const MAX_MIDI_PITCH = 108;
export const MIDI_PITCHES = MAX_MIDI_PITCH - MIN_MIDI_PITCH + 1;

const SAMPLE_RATE = 16000;
const SPEC_HOP_LENGTH = 512;
export const FRAME_LENGTH_SECONDS = SPEC_HOP_LENGTH / SAMPLE_RATE;
=======

// tslint:disable-next-line:max-line-length
import {batchInput, MIDI_PITCHES, pianorollToNoteSequence, unbatchOutput} from './transcription_utils';
>>>>>>> 136cde15

const MEL_SPEC_BINS = 229;
const LSTM_UNITS = 128;

/**
 * Helper function to create a Bidirecitonal LSTM layer.
 */
function getBidiLstm(inputShape?: number[]) {
  const lstm = tf.layers.lstm({
    units: LSTM_UNITS,
    returnSequences: true,
    recurrentActivation: 'sigmoid',
    trainable: false
  }) as tf.RNN;
  return tf.layers.bidirectional(
      {layer: lstm, mergeMode: 'concat', inputShape, trainable: false});
}

/**
 * Main "Onsets And Frames" piano transcription model class.
 */
export class OnsetsAndFrames {
  private checkpointURL: string;
  public batchLength: number;
  private initialized: boolean;

  private onsetsCnn: tf.Sequential;
  private onsetsRnn: tf.Sequential;
  private activationCnn: tf.Sequential;
  private frameRnn: tf.Sequential;
  private velocityCnn: tf.Sequential;

  /**
   * `OnsetsAndFrames` constructor.
   *
   * @param checkpointURL Path to the checkpoint directory.
   * @param batchLength The length of batches (excluding receptive field
   * padding). Sequences longer than this amount will be split into batches of
   * this size for processing.
   */
  constructor(checkpointURL: string, batchLength = 250) {
    this.checkpointURL = checkpointURL;
    this.batchLength = batchLength;
  }

  /**
   * Loads variables from the checkpoint and builds the model graph.
   *
   * @param warmup Whether to warm up the model by passing through a zero input.
   * Will make subsequent calls faster.
   */
  async initialize(warmup = true) {
    this.dispose();

    const vars = await fetch(`${this.checkpointURL}/weights_manifest.json`)
                     .then((response) => response.json())
                     .then(
                         (manifest: tf.io.WeightsManifestConfig) =>
                             tf.io.loadWeights(manifest, this.checkpointURL));
    this.build(vars);
    Object.keys(vars).map(name => vars[name].dispose());
    if (warmup) {
      this.processBatches(tf.zeros([1, 16, MEL_SPEC_BINS]), 8, 8, 1);
    }
    this.initialized = true;
    console.log('Initialized OnsetsAndFrames.');
  }

  /**
   * Disposes of any untracked `Tensors` to avoid GPU memory leaks.
   */
  dispose() {
    if (!this.initialized) {
      return;
    }
    this.onsetsCnn.dispose();
    this.onsetsRnn.dispose();
    this.activationCnn.dispose();
    this.frameRnn.dispose();
    this.velocityCnn.dispose();
    this.initialized = false;
  }

  /**
   * Returns true iff model is intialized.
   */
  isInitialized() {
    return this.initialized;
  }

  // tslint:disable:max-line-length
  /**
   * Transcribes a piano performance from a mel spectrogram.
   *
   * @param melSpec A [mel spectrogram]{@link
   * https://librosa.github.io/librosa/generated/librosa.feature.melspectrogram.html}
   * shaped `[frame, bin]`.
   * @param parallelBatches The number of convolutional batches to compute in
   * parallel. May need to be reduced if hitting a timeout in the browser.
   * @returns A `NoteSequence` containing the transcribed piano performance.
   */
  // tslint:enable:max-line-length
  async transcribeFromMelSpec(melSpec: number[][], parallelBatches = 32) {
    if (!this.isInitialized()) {
      this.initialize();
    }

    const [frameProbs, onsetProbs, velocities] = tf.tidy(() => {
      const batches = batchInput(melSpec, this.batchLength);
      return this.processBatches(
          batches, this.batchLength, melSpec.length, parallelBatches);
    });

    const ns = pianorollToNoteSequence(
        frameProbs as tf.Tensor2D, onsetProbs as tf.Tensor2D,
        velocities as tf.Tensor2D);
    frameProbs.dispose();
    onsetProbs.dispose();
    velocities.dispose();
    return ns;
  }

<<<<<<< HEAD
  getMelSpec(audioBuffer: AudioBuffer) {
    const arrayBuffer: Float32Array = audioBuffer.getChannelData(0);

    // ???
    const bufferLength = 1024;
    const hopLength = 512;
    const melCount = 40;

    // Calculate STFT from the ArrayBuffer.
    const stft = AudioUtils.stft(arrayBuffer, bufferLength, hopLength);

    // Each STFT column is an FFT array which is interleaved complex. For STFT
    // rendering, we want to show only the magnitudes.
    const stftEnergies = stft.map(fft => AudioUtils.fftEnergies(fft));

    // Calculate mel energy spectrogram from STFT.
    return AudioUtils.melSpectrogram(stftEnergies, melCount);
  }

  async transcribeFromAudio(audioBuffer: AudioBuffer) {
    const melSpec = this.getMelSpec(audioBuffer);
    return this.transcribeFromMelSpec(melSpec);
=======
  private processBatches(
      batches: tf.Tensor3D, batchLength: number, fullLength: number,
      parallelBatches: number) {
    const predictConfig = {batchSize: parallelBatches};
    const runCnns =
        ((batch: tf.Tensor3D) =>
             [this.onsetsCnn.predict(batch, predictConfig) as tf.Tensor3D,
              this.activationCnn.predict(batch, predictConfig) as tf.Tensor3D,
              this.velocityCnn.predict(batch, predictConfig) as tf.Tensor3D]);

    let onsetsCnnOut, activationProbs, scaledVelocities: tf.Tensor3D;
    if (batches.shape[0] === 1) {
      [onsetsCnnOut, activationProbs, scaledVelocities] =
          runCnns(batches.expandDims(-1));
    } else {
      const batchesOutput = runCnns(batches.expandDims(-1));
      const allOutputs: tf.Tensor3D[] = [];
      for (let i = 0; i < 3; ++i) {
        allOutputs.push(unbatchOutput(
            batchesOutput[i],
            batchLength,
            fullLength,
            ));
      }
      [onsetsCnnOut, activationProbs, scaledVelocities] = allOutputs;
    }
    const onsetProbs = this.onsetsRnn.predict(onsetsCnnOut) as tf.Tensor3D;
    const frameProbs =
        this.frameRnn.predict(tf.concat([onsetProbs, activationProbs], -1)) as
        tf.Tensor3D;
    // Translates a velocity estimate to a MIDI velocity value.
    const velocities = tf.clipByValue(scaledVelocities, 0., 1.)
                           .mul(tf.scalar(80.))
                           .add(tf.scalar(10.))
                           .toInt();
    // Squeeze batch dims.
    return [frameProbs.squeeze(), onsetProbs.squeeze(), velocities.squeeze()];
>>>>>>> 136cde15
  }

  /**
   * Builds the model with the given variables.
   */
  private build(vars: tf.NamedTensorMap) {
    function getVar(name: string) {
      const v = vars[name];
      if (v === undefined) {
        throw Error(`Variable not found: ${name}`);
      }
      return v;
    }

    function convWeights(scope: string) {
      return [
        getVar(`${scope}/conv1/weights`),
        getVar(`${scope}/conv1/BatchNorm/beta`),
        getVar(`${scope}/conv1/BatchNorm/moving_mean`),
        getVar(`${scope}/conv1/BatchNorm/moving_variance`),
        getVar(`${scope}/conv2/weights`),
        getVar(`${scope}/conv2/BatchNorm/beta`),
        getVar(`${scope}/conv2/BatchNorm/moving_mean`),
        getVar(`${scope}/conv2/BatchNorm/moving_variance`),
        getVar(`${scope}/conv3/weights`),
        getVar(`${scope}/conv3/BatchNorm/beta`),
        getVar(`${scope}/conv3/BatchNorm/moving_mean`),
        getVar(`${scope}/conv3/BatchNorm/moving_variance`),
        getVar(`${scope}/fc5/weights`),
        getVar(`${scope}/fc5/biases`),
      ];
    }

    function lstmWeights(scope: string) {
      // The gate ordering differs in Keras.
      const reorderGates = ((weights: tf.Tensor, forgetBias = 0) => {
        const [i, c, f, o] = tf.split(weights, 4, -1);
        return tf.concat([i, f.add(tf.scalar(forgetBias)), c, o], -1);
      });
      // The kernel is split into the input and recurrent kernels in Keras.
      const splitAndReorderKernel =
          ((kernel: tf.Tensor2D) => tf.split(
               reorderGates(kernel) as tf.Tensor2D,
               [kernel.shape[0] - LSTM_UNITS, LSTM_UNITS]));

      const [fwKernel, fwRecurrentKernel] = splitAndReorderKernel(
          getVar(`${scope}/bidirectional_rnn/fw/lstm_cell/kernel`) as
          tf.Tensor2D);

      const [bwKernel, bwRecurrentKernel] = splitAndReorderKernel(
          getVar(`${scope}/bidirectional_rnn/bw/lstm_cell/kernel`) as
          tf.Tensor2D);
      return [
        fwKernel, fwRecurrentKernel,
        reorderGates(
            getVar(`${scope}/bidirectional_rnn/fw/lstm_cell/bias`), 1.0),
        bwKernel, bwRecurrentKernel,
        reorderGates(
            getVar(`${scope}/bidirectional_rnn/bw/lstm_cell/bias`), 1.0)
      ];
    }

    function denseWeights(scope: string) {
      return [getVar(`${scope}/weights`), getVar(`${scope}/biases`)];
    }

    tf.tidy(() => {
      // Onsets model has a conv net, followed by an LSTM. We separate the two
      // parts so that we can process the convolution in batch and then
      // flatten before passing through the LSTM.
      const onsetsCnn = this.getAcousticCnn();
      onsetsCnn.setWeights(convWeights('onsets'));
      this.onsetsCnn = onsetsCnn;

      const onsetsRnn = tf.sequential();
      onsetsRnn.add(getBidiLstm([null, onsetsCnn.outputShape[2] as number]));
      onsetsRnn.add(tf.layers.dense(
          {units: MIDI_PITCHES, activation: 'sigmoid', trainable: false}));
      onsetsRnn.setWeights(
          lstmWeights('onsets').concat(denseWeights('onsets/onset_probs')));
      this.onsetsRnn = onsetsRnn;

      const activationCnn = this.getAcousticCnn();
      activationCnn.add(tf.layers.dense(
          {units: MIDI_PITCHES, activation: 'sigmoid', trainable: false}));
      activationCnn.setWeights(
          convWeights('frame').concat(denseWeights('frame/activation_probs')));
      this.activationCnn = activationCnn;

      // Frame RNN takes concatenated ouputs of onsetsRnn and activationCnn
      // as its inputs.
      const frameRnn = tf.sequential();
      frameRnn.add(getBidiLstm([null, MIDI_PITCHES * 2]));
      frameRnn.add(tf.layers.dense(
          {units: MIDI_PITCHES, activation: 'sigmoid', trainable: false}));
      frameRnn.setWeights(
          lstmWeights('frame').concat(denseWeights('frame/frame_probs')));
      this.frameRnn = frameRnn;

      const velocityCnn = this.getAcousticCnn();
      velocityCnn.add(tf.layers.dense(
          {units: MIDI_PITCHES, activation: 'linear', trainable: false}));
      velocityCnn.setWeights(
          convWeights('velocity')
              .concat(denseWeights('velocity/onset_velocities')));
      this.velocityCnn = velocityCnn;
    });
  }

  /**
   * Returns an acoustic stack without setting variables.
   */
  private getAcousticCnn() {
    const acousticCnn = tf.sequential();
    // tslint:disable-next-line:no-any
    const convConfig: any = {
      filters: 32,
      kernelSize: [3, 3],
      activation: 'linear',  // no-op
      useBias: false,
      padding: 'same',
      dilationRate: [1, 1],
      inputShape: [null, MEL_SPEC_BINS, 1],
      trainable: false
    };
    const batchNormConfig = {scale: false, trainable: false};

    acousticCnn.add(tf.layers.conv2d(convConfig));
    acousticCnn.add(tf.layers.batchNormalization(batchNormConfig));
    acousticCnn.add(tf.layers.activation({activation: 'relu'}));

    convConfig.inputShape = null;
    acousticCnn.add(tf.layers.conv2d(convConfig));
    acousticCnn.add(tf.layers.batchNormalization(batchNormConfig));
    acousticCnn.add(tf.layers.activation({activation: 'relu'}));
    acousticCnn.add(
        tf.layers.maxPooling2d({poolSize: [1, 2], strides: [1, 2]}));

    convConfig.filters = 64;
    acousticCnn.add(tf.layers.conv2d(convConfig));
    acousticCnn.add(tf.layers.batchNormalization(batchNormConfig));
    acousticCnn.add(tf.layers.activation({activation: 'relu'}));
    acousticCnn.add(
        tf.layers.maxPooling2d({poolSize: [1, 2], strides: [1, 2]}));

    const dims = acousticCnn.outputShape as number[];
    acousticCnn.add(
        tf.layers.reshape({targetShape: [dims[1], dims[2] * dims[3]]}));

    acousticCnn.add(
        tf.layers.dense({units: 512, activation: 'relu', trainable: false}));

    return acousticCnn;
  }
}<|MERGE_RESOLUTION|>--- conflicted
+++ resolved
@@ -21,22 +21,10 @@
  * Imports
  */
 import * as tf from '@tensorflow/tfjs';
-<<<<<<< HEAD
-import {NoteSequence} from '../protobuf';
+
 import AudioUtils from './audio_utils';
-
-export const MIN_MIDI_PITCH = 21;
-export const MAX_MIDI_PITCH = 108;
-export const MIDI_PITCHES = MAX_MIDI_PITCH - MIN_MIDI_PITCH + 1;
-
-const SAMPLE_RATE = 16000;
-const SPEC_HOP_LENGTH = 512;
-export const FRAME_LENGTH_SECONDS = SPEC_HOP_LENGTH / SAMPLE_RATE;
-=======
-
 // tslint:disable-next-line:max-line-length
 import {batchInput, MIDI_PITCHES, pianorollToNoteSequence, unbatchOutput} from './transcription_utils';
->>>>>>> 136cde15
 
 const MEL_SPEC_BINS = 229;
 const LSTM_UNITS = 128;
@@ -159,7 +147,6 @@
     return ns;
   }
 
-<<<<<<< HEAD
   getMelSpec(audioBuffer: AudioBuffer) {
     const arrayBuffer: Float32Array = audioBuffer.getChannelData(0);
 
@@ -182,7 +169,8 @@
   async transcribeFromAudio(audioBuffer: AudioBuffer) {
     const melSpec = this.getMelSpec(audioBuffer);
     return this.transcribeFromMelSpec(melSpec);
-=======
+  }
+
   private processBatches(
       batches: tf.Tensor3D, batchLength: number, fullLength: number,
       parallelBatches: number) {
@@ -220,7 +208,6 @@
                            .toInt();
     // Squeeze batch dims.
     return [frameProbs.squeeze(), onsetProbs.squeeze(), velocities.squeeze()];
->>>>>>> 136cde15
   }
 
   /**
