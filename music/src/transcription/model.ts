--- conflicted
+++ resolved
@@ -27,27 +27,6 @@
 import {MEL_SPEC_BINS, MIDI_PITCHES} from './constants';
 // tslint:disable-next-line:max-line-length
 import {batchInput, pianorollToNoteSequence, unbatchOutput} from './transcription_utils';
-<<<<<<< HEAD
-=======
-
-// tslint:enable:max-line-length
-
-const LSTM_UNITS = 128;
-
-/**
- * Helper function to create a Bidirecitonal LSTM layer.
- */
-function getBidiLstm(inputShape?: number[]) {
-  const lstm = tf.layers.lstm({
-    units: LSTM_UNITS,
-    returnSequences: true,
-    recurrentActivation: 'sigmoid',
-    trainable: false
-  }) as tf.RNN;
-  return tf.layers.bidirectional(
-      {layer: lstm, mergeMode: 'concat', inputShape, trainable: false});
-}
->>>>>>> 533eb929
 
 /**
  * Main "Onsets And Frames" piano transcription model class.
@@ -81,13 +60,8 @@
    */
   async initialize() {
     this.dispose();
-<<<<<<< HEAD
-    this.logMessage('Initializing model...');
-=======
     const startTime = performance.now();
->>>>>>> 533eb929
-
-    const start = performance.now();
+
     const vars = await fetch(`${this.checkpointURL}/weights_manifest.json`)
                      .then((response) => response.json())
                      .then(
@@ -96,12 +70,7 @@
     this.build(vars);
     Object.keys(vars).map(name => vars[name].dispose());
     this.initialized = true;
-<<<<<<< HEAD
-
-    this.logMessage(`Initialized in ${totalSeconds(start)}s.`);
-=======
     logging.logWithDuration('Initialized model', startTime, 'O&F');
->>>>>>> 533eb929
   }
 
   /**
@@ -142,36 +111,27 @@
     if (!this.isInitialized()) {
       this.initialize();
     }
-<<<<<<< HEAD
-    const start = performance.now();
-
-    this.logMessage('Computing onsets, frames, and velocities...');
-=======
     const startTime = performance.now();
->>>>>>> 533eb929
+    logging.log(
+        'Computing onsets, frames, and velocities...', 'O&F',
+        logging.Level.DEBUG);
+
     const [frameProbs, onsetProbs, velocities] = tf.tidy(() => {
       const batches = batchInput(melSpec, this.batchLength);
       return this.processBatches(
           batches, this.batchLength, melSpec.length, parallelBatches);
     });
 
-    this.logMessage('Converting to NoteSequence...');
+    logging.log('Converting to NoteSequence...', 'O&F', logging.Level.DEBUG);
     const ns = pianorollToNoteSequence(
         frameProbs as tf.Tensor2D, onsetProbs as tf.Tensor2D,
         velocities as tf.Tensor2D);
-<<<<<<< HEAD
     ns.then(() => {
       frameProbs.dispose();
       onsetProbs.dispose();
       velocities.dispose();
-      this.logMessage(`Transcribed in ${totalSeconds(start)}s.`);
+      logging.logWithDuration('Transcribed from mel spec', startTime, 'O&F');
     });
-=======
-    frameProbs.dispose();
-    onsetProbs.dispose();
-    velocities.dispose();
-    logging.logWithDuration('Transcribed from mel spec', startTime, 'O&F');
->>>>>>> 533eb929
     return ns;
   }
 
@@ -184,7 +144,8 @@
    * @returns A `NoteSequence` containing the transcribed piano performance.
    */
   async transcribeFromAudio(audioBuffer: AudioBuffer, parallelBatches = 4) {
-    this.logMessage('Converting audio to mel spectrogram...');
+    logging.log(
+        'Converting audio to mel spectrogram...', 'O&F', logging.Level.DEBUG);
     const melSpec =
         (await preprocessAudio(audioBuffer)).map(a => Array.from(a));
     return this.transcribeFromMelSpec(melSpec, parallelBatches);
@@ -257,10 +218,6 @@
       this.velocityCnn = new AcousticCnn('linear');
       this.velocityCnn.setWeights(vars, 'velocity', 'onset_velocities');
     });
-  }
-
-  private logMessage(msg: string) {
-    console.info('%cO&F', 'background:magenta; color:white', msg);
   }
 }
 
@@ -493,8 +450,4 @@
     return outputProbs.length === 1 ? outputProbs[0] :
                                       tf.concat3d(outputProbs, 1);
   }
-}
-
-function totalSeconds(start: number) {
-  return ((performance.now() - start) / 1000).toPrecision(3);
 }