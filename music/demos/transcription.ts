/**
 * @license
 * Copyright 2018 Google Inc. All Rights Reserved.
 *
 * Licensed under the Apache License, Version 2.0 (the "License");
 * you may not use this file except in compliance with the License.
 * You may obtain a copy of the License at
 *
 *    http://www.apache.org/licenses/LICENSE-2.0
 *
 * Unless required by applicable law or agreed to in writing, software
 * distributed under the License is distributed on an "AS IS" BASIS,
 * WITHOUT WARRANTIES OR CONDITIONS OF ANY KIND, either express or implied.
 * See the License for the specific language governing permissions and
 * limitations under the License.
 */
import * as tf from '@tensorflow/tfjs-core';

import * as mm from '../src/index';
import {INoteSequence} from '../src/index';

<<<<<<< HEAD
import {CHECKPOINTS_DIR} from './common';
import {writeMemory, writeNoteSeqs, writeTimer} from './common';
=======
import {CHECKPOINTS_DIR, notesMatch, writeMemory, writeNoteSeqs, writeTimer} from './common';
>>>>>>> 52bfc447

const TRANS_CKPT_DIR = `${CHECKPOINTS_DIR}/transcription`
const CKPT_URL = `${TRANS_CKPT_DIR}/onsets_frames_htk0`;
// tslint:disable:max-line-length
const MEL_SPEC_URL = `${
    TRANS_CKPT_DIR}/onsets_frames_htk0/MAPS_MUS-mz_331_3_ENSTDkCl.melhtk0-250frames.spec.json`;
const EXPECTED_NS_URL = `${
    TRANS_CKPT_DIR}/onsets_frames_htk0/MAPS_MUS-mz_331_3_ENSTDkCl.melhtk0-250frames.ns.json`;
// tslint:enable:max-line-length

async function transcribe() {
  const expectedNs: INoteSequence =
      await fetch(EXPECTED_NS_URL).then((response) => response.json());
  writeNoteSeqs('expected-ns', [expectedNs], undefined, true);

  const melSpec: number[][] =
      await fetch(MEL_SPEC_URL).then((response) => response.json());

  const oaf = new mm.OnsetsAndFrames(CKPT_URL);
  await oaf.initialize();

  const start = performance.now();
<<<<<<< HEAD
  const ns = await oaf.transcribeFromMelSpec(melSpec, 625);
=======
  const ns = await oaf.transcribeFromMelSpec(melSpec);
>>>>>>> 52bfc447
  writeTimer('transcription-time', start);
  writeNoteSeqs('transcription-results', [ns], undefined, true);
  oaf.dispose();

  document.getElementById('ns-match').innerHTML =
      notesMatch(ns.notes, expectedNs.notes) ?
      '<span style="color:green">TRUE</span>' :
      '<b><span style="color:red">FALSE</span>></b>';
}

try {
  Promise.all([transcribe()]).then(() => writeMemory(tf.memory().numBytes));
} catch (err) {
  console.error(err);
}<|MERGE_RESOLUTION|>--- conflicted
+++ resolved
@@ -19,12 +19,7 @@
 import * as mm from '../src/index';
 import {INoteSequence} from '../src/index';
 
-<<<<<<< HEAD
-import {CHECKPOINTS_DIR} from './common';
-import {writeMemory, writeNoteSeqs, writeTimer} from './common';
-=======
 import {CHECKPOINTS_DIR, notesMatch, writeMemory, writeNoteSeqs, writeTimer} from './common';
->>>>>>> 52bfc447
 
 const TRANS_CKPT_DIR = `${CHECKPOINTS_DIR}/transcription`
 const CKPT_URL = `${TRANS_CKPT_DIR}/onsets_frames_htk0`;
@@ -47,11 +42,7 @@
   await oaf.initialize();
 
   const start = performance.now();
-<<<<<<< HEAD
-  const ns = await oaf.transcribeFromMelSpec(melSpec, 625);
-=======
-  const ns = await oaf.transcribeFromMelSpec(melSpec);
->>>>>>> 52bfc447
+  const ns = await oaf.transcribeFromMelSpec(melSpec, 1);
   writeTimer('transcription-time', start);
   writeNoteSeqs('transcription-results', [ns], undefined, true);
   oaf.dispose();
