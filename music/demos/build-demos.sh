--- conflicted
+++ resolved
@@ -23,11 +23,7 @@
 if [[ -n $1 ]]; then
   demos=( "${1}" )
 else
-<<<<<<< HEAD
-  demos=( "music_rnn.ts" "music_vae.ts" "multitrack.ts" "player.ts" "callback_player.ts" "visualizer.ts" "transcription.ts" "recorder.ts" "groovae.ts" )
-=======
-  demos=( "music_rnn.ts" "music_vae.ts" "multitrack.ts" "player.ts" "callback_player.ts" "visualizer.ts" "transcription.ts" "recorder.ts" "piano_genie.ts" )
->>>>>>> 4f41680c
+  demos=( "music_rnn.ts" "music_vae.ts" "multitrack.ts" "player.ts" "callback_player.ts" "visualizer.ts" "transcription.ts" "recorder.ts" "piano_genie.ts" "groovae.ts" )
 fi
 
 echo "Building ${demos[@]}..."
