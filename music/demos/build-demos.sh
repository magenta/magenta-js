--- conflicted
+++ resolved
@@ -23,11 +23,7 @@
 if [[ -n $1 ]]; then
   demos=( "${1}" )
 else
-<<<<<<< HEAD
-  demos=( "music_rnn.ts" "music_vae.ts" "multitrack.ts" "callback_player.ts" "tempo_changing.ts" "visualizer.ts" "recorder.ts" )
-=======
-  demos=( "music_rnn.ts" "music_vae.ts" "multitrack.ts" "callback_player.ts" "tempo_changing.ts" "visualizer.ts" "transcription.ts" )
->>>>>>> aa30ef37
+  demos=( "music_rnn.ts" "music_vae.ts" "multitrack.ts" "callback_player.ts" "tempo_changing.ts" "visualizer.ts" "transcription.ts" "recorder.ts")
 fi
 
 echo "Building ${demos[@]}..."
